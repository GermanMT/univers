name: Release library as a PyPI wheel and sdist on tag

on:
  release:
    types: [created]

jobs:
  build-and-publish-to-pypi:
    name: Build and publish library to PyPI
<<<<<<< HEAD
    runs-on: ubuntu-20.04
=======
    runs-on: ubuntu-22.04

    steps:
      - uses: actions/checkout@v4
      - name: Set up Python
        uses: actions/setup-python@v4
        with:
          python-version: 3.9

      - name: Install pypa/build
        run: python -m pip install build --user

      - name: Build a binary wheel and a source tarball
        run: python -m build --sdist --wheel --outdir dist/

      - name: Upload built archives
        uses: actions/upload-artifact@v3
        with:
          name: pypi_archives
          path: dist/*


  create-gh-release:
    name: Create GH release
    needs:
      - build-pypi-distribs
    runs-on: ubuntu-22.04

    steps:
      - name: Download built archives
        uses: actions/download-artifact@v3
        with:
          name: pypi_archives
          path: dist

      - name: Create GH release
        uses: softprops/action-gh-release@v1
        with:
          draft: true
          files: dist/*


  create-pypi-release:
    name: Create PyPI release
    needs:
      - create-gh-release
    runs-on: ubuntu-22.04

>>>>>>> 5c3e9359
    steps:
     - uses: actions/checkout@master
     - name: Set up Python
       uses: actions/setup-python@v1
       with:
         python-version: 3.8
     - name: Install pypa/build
       run: python -m pip install build --user
     - name: Build a binary wheel and a source tarball
       run: python -m build --sdist --wheel --outdir dist/
        .
     - name: Publish distribution  to PyPI
       if: startsWith(github.ref, 'refs/tags')
       uses: pypa/gh-action-pypi-publish@master
       with:
         password: ${{ secrets.PYPI_API_TOKEN }}
        <|MERGE_RESOLUTION|>--- conflicted
+++ resolved
@@ -7,64 +7,13 @@
 jobs:
   build-and-publish-to-pypi:
     name: Build and publish library to PyPI
-<<<<<<< HEAD
     runs-on: ubuntu-20.04
-=======
-    runs-on: ubuntu-22.04
-
-    steps:
-      - uses: actions/checkout@v4
-      - name: Set up Python
-        uses: actions/setup-python@v4
-        with:
-          python-version: 3.9
-
-      - name: Install pypa/build
-        run: python -m pip install build --user
-
-      - name: Build a binary wheel and a source tarball
-        run: python -m build --sdist --wheel --outdir dist/
-
-      - name: Upload built archives
-        uses: actions/upload-artifact@v3
-        with:
-          name: pypi_archives
-          path: dist/*
-
-
-  create-gh-release:
-    name: Create GH release
-    needs:
-      - build-pypi-distribs
-    runs-on: ubuntu-22.04
-
-    steps:
-      - name: Download built archives
-        uses: actions/download-artifact@v3
-        with:
-          name: pypi_archives
-          path: dist
-
-      - name: Create GH release
-        uses: softprops/action-gh-release@v1
-        with:
-          draft: true
-          files: dist/*
-
-
-  create-pypi-release:
-    name: Create PyPI release
-    needs:
-      - create-gh-release
-    runs-on: ubuntu-22.04
-
->>>>>>> 5c3e9359
     steps:
      - uses: actions/checkout@master
      - name: Set up Python
        uses: actions/setup-python@v1
        with:
-         python-version: 3.8
+         python-version: 3.9
      - name: Install pypa/build
        run: python -m pip install build --user
      - name: Build a binary wheel and a source tarball
